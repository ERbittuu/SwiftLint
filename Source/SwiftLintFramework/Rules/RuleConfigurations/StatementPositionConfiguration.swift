//
//  StatementPositionConfiguration.swift
//  SwiftLint
//
//  Created by Michael Skiba on 6/8/16.
//  Copyright © 2016 Realm. All rights reserved.
//

import Foundation

public enum StatementModeConfiguration: String {
    case Default = "default", UncuddledElse = "uncuddled_else"

<<<<<<< HEAD
    init(value: Any) throws {
        if let string = (value as? String)?.lowercased(),
            let value = StatmentModeConfiguration(rawValue: string) {
=======
    init(value: AnyObject) throws {
        if let string = (value as? String)?.lowercaseString,
            value = StatementModeConfiguration(rawValue: string) {
>>>>>>> 2246bb92
            self = value
        } else {
            throw ConfigurationError.unknownConfiguration
        }
    }

}

public struct StatementConfiguration: RuleConfiguration, Equatable {
    public var consoleDescription: String {
        return "(statement_mode) \(statementMode.rawValue), " +
            "(severity) \(severity.consoleDescription)"
    }

    var statementMode: StatementModeConfiguration
    var severity: SeverityConfiguration

    public init(statementMode: StatementModeConfiguration,
                severity: SeverityConfiguration) {
        self.statementMode = statementMode
        self.severity = severity
    }

    public mutating func applyConfiguration(_ configuration: Any) throws {
        guard let configurationDict = configuration as? [String: Any] else {
            throw ConfigurationError.unknownConfiguration
        }
        if let statementModeConfiguration = configurationDict["statement_mode"] {
            try statementMode = StatementModeConfiguration(value: statementModeConfiguration)
        }
        if let severityConfiguration = configurationDict["severity"] {
            try severity.applyConfiguration(severityConfiguration)
        }
    }
}

public func == (lhs: StatementConfiguration, rhs: StatementConfiguration) -> Bool {
    return lhs.statementMode == rhs.statementMode && lhs.severity == rhs.severity
}<|MERGE_RESOLUTION|>--- conflicted
+++ resolved
@@ -11,15 +11,9 @@
 public enum StatementModeConfiguration: String {
     case Default = "default", UncuddledElse = "uncuddled_else"
 
-<<<<<<< HEAD
     init(value: Any) throws {
         if let string = (value as? String)?.lowercased(),
-            let value = StatmentModeConfiguration(rawValue: string) {
-=======
-    init(value: AnyObject) throws {
-        if let string = (value as? String)?.lowercaseString,
-            value = StatementModeConfiguration(rawValue: string) {
->>>>>>> 2246bb92
+            let value = StatementModeConfiguration(rawValue: string) {
             self = value
         } else {
             throw ConfigurationError.unknownConfiguration
